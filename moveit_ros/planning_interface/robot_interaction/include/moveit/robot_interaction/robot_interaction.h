/*
 * Copyright (c) 2008, Willow Garage, Inc.
 * All rights reserved.
 *
 * Redistribution and use in source and binary forms, with or without
 * modification, are permitted provided that the following conditions are met:
 *
 *     * Redistributions of source code must retain the above copyright
 *       notice, this list of conditions and the following disclaimer.
 *     * Redistributions in binary form must reproduce the above copyright
 *       notice, this list of conditions and the following disclaimer in the
 *       documentation and/or other materials provided with the distribution.
 *     * Neither the name of the Willow Garage, Inc. nor the names of its
 *       contributors may be used to endorse or promote products derived from
 *       this software without specific prior written permission.
 *
 * THIS SOFTWARE IS PROVIDED BY THE COPYRIGHT HOLDERS AND CONTRIBUTORS "AS IS"
 * AND ANY EXPRESS OR IMPLIED WARRANTIES, INCLUDING, BUT NOT LIMITED TO, THE
 * IMPLIED WARRANTIES OF MERCHANTABILITY AND FITNESS FOR A PARTICULAR PURPOSE
 * ARE DISCLAIMED. IN NO EVENT SHALL THE COPYRIGHT OWNER OR CONTRIBUTORS BE
 * LIABLE FOR ANY DIRECT, INDIRECT, INCIDENTAL, SPECIAL, EXEMPLARY, OR
 * CONSEQUENTIAL DAMAGES (INCLUDING, BUT NOT LIMITED TO, PROCUREMENT OF
 * SUBSTITUTE GOODS OR SERVICES; LOSS OF USE, DATA, OR PROFITS; OR BUSINESS
 * INTERRUPTION) HOWEVER CAUSED AND ON ANY THEORY OF LIABILITY, WHETHER IN
 * CONTRACT, STRICT LIABILITY, OR TORT (INCLUDING NEGLIGENCE OR OTHERWISE)
 * ARISING IN ANY WAY OUT OF THE USE OF THIS SOFTWARE, EVEN IF ADVISED OF THE
 * POSSIBILITY OF SUCH DAMAGE.
 */

/* Author: Ioan Sucan */

#ifndef MOVEIT_ROBOT_INTERACTION_ROBOT_INTERACTION_
#define MOVEIT_ROBOT_INTERACTION_ROBOT_INTERACTION_

#include <visualization_msgs/InteractiveMarkerFeedback.h>
#include <visualization_msgs/InteractiveMarker.h>
#include <moveit/kinematic_state/kinematic_state.h>
#include <boost/function.hpp>
#include <boost/thread.hpp>
#include <tf/tf.h>

namespace interactive_markers
{
class InteractiveMarkerServer;
}

namespace robot_interaction
{
  
class RobotInteraction
{
public:
  
  /// The topic name on which the internal Interactive Marker Server operates
  static const std::string INTERACTIVE_MARKER_TOPIC;
  
  struct EndEffector
  {
    /// The name of the group that sustains the end-effector (usually an arm)
    std::string parent_group;

    /// The name of the link in the parent group that connects to the end-effector
    std::string parent_link;

    /// The name of the group that defines the group joints
    std::string eef_group;
    
    /// The size of the end effector group (diameter of enclosing sphere)
    double size;
  };

  struct VirtualJoint
  { 
    /// The link in the robot model this joint connects to
    std::string connecting_link;
    
    /// The name of the virtual joint
    std::string joint_name;

    /// The number of DOF this virtual joint has
    unsigned int dof;

    /// The size of the connectig link  (diameter of enclosing sphere)
    double size;
  };
  
  class InteractionHandler
  {
  public:
    typedef enum {POSITION_IK, VELOCITY_IK} IKInteractionType;

    InteractionHandler(const std::string &name,
                       const kinematic_state::KinematicState &kstate,
                       const boost::shared_ptr<tf::Transformer> &tf = boost::shared_ptr<tf::Transformer>());
    InteractionHandler(const std::string &name,
                       const kinematic_model::KinematicModelConstPtr &kmodel,
                       const boost::shared_ptr<tf::Transformer> &tf = boost::shared_ptr<tf::Transformer>());
    
    virtual ~InteractionHandler(void)
    {
    }
    
    const std::string& getName(void) const
    {
      return name_;
    }
    
    kinematic_state::KinematicStateConstPtr getState(void) const;    
    void setState(const kinematic_state::KinematicState& kstate);
    
    void setUpdateCallback(const boost::function<void(InteractionHandler*)> &callback)
    {
      update_callback_ = callback;
    }
    
    void setStateValidityCallback(const kinematic_state::StateValidityCallbackFn &callback)
    {
      state_validity_callback_fn_ = callback;
    }
    
    void setIKTimeout(double timeout)
    {
      ik_timeout_ = timeout;
    }
    
    double getIKTimeout(void) const
    {
      return ik_timeout_;
    }
    
    void setIKAttempts(unsigned int attempts)
    {
      ik_attempts_ = attempts;
    }
    
    unsigned int getIKAttempts(void) const
    {
      return ik_attempts_;
    }
    
    void setInteractionMode(IKInteractionType imode)
    {
      interaction_mode_ = imode;
    }
    
    IKInteractionType getInteractionMode(void) const
    {
      return interaction_mode_;
    }
    
    void setMeshesVisible(bool visible)
    {
      display_meshes_ = visible;
    }

    bool getMeshesVisible(void) const
    {
      return display_meshes_;
    }

    /** \brief Get the last interactive_marker command pose for the end-effector
     * @param The end-effector in question.
     * @param A PoseStamped message containing the result.
     * @return True if a pose for that end-effector was found, false otherwise.
     */
    bool getLastEndEffectorMarkerPose(const RobotInteraction::EndEffector& eef, geometry_msgs::PoseStamped& pose);
    bool getLastVirtualJointMarkerPose(const RobotInteraction::VirtualJoint& vj, geometry_msgs::PoseStamped& pose);

    /** \brief Update the internal state maintained by the handler using information from the received feedback message. Returns true if the marker should be updated (redrawn) and false otehrwise. */
    virtual bool handleEndEffector(const RobotInteraction::EndEffector& eef, const visualization_msgs::InteractiveMarkerFeedbackConstPtr &feedback);

    /** \brief Update the internal state maintained by the handler using information from the received feedback message. Returns true if the marker should be updated (redrawn) and false otehrwise. */
    virtual bool handleVirtualJoint(const RobotInteraction::VirtualJoint& vj, const visualization_msgs::InteractiveMarkerFeedbackConstPtr &feedback);

    virtual bool inError(const RobotInteraction::EndEffector& eef) const;
    virtual bool inError(const RobotInteraction::VirtualJoint& vj) const;
    
  protected:

    bool transformFeedbackPose(const visualization_msgs::InteractiveMarkerFeedbackConstPtr &feedback, geometry_msgs::PoseStamped &tpose);
<<<<<<< HEAD
    kinematic_state::KinematicStatePtr getUniqueStateAccess(void);
    void setStateToAccess(kinematic_state::KinematicStatePtr &state);
    
=======

>>>>>>> 26a59bdc
    std::string name_;
    std::string planning_frame_;
    kinematic_state::KinematicStatePtr kstate_;
    boost::shared_ptr<tf::Transformer> tf_;
    std::set<std::string> error_state_;
    std::map<std::string, geometry_msgs::PoseStamped> pose_map_;
    boost::function<void(InteractionHandler*)> update_callback_;
    kinematic_state::StateValidityCallbackFn state_validity_callback_fn_;
    kinematic_state::SecondaryTaskFn secondary_task_callback_fn_;
    double ik_timeout_;
    unsigned int ik_attempts_;
    IKInteractionType interaction_mode_;
    bool display_meshes_;
    
  private:
    
    
    mutable boost::mutex state_lock_;
    mutable boost::condition_variable state_available_condition_;
    boost::mutex pose_map_lock_;

    void setup(void);
  };

  typedef boost::shared_ptr<InteractionHandler> InteractionHandlerPtr;
  typedef boost::shared_ptr<const InteractionHandler> InteractionHandlerConstPtr;
  
  RobotInteraction(const kinematic_model::KinematicModelConstPtr &kmodel, const std::string &ns = "");
  ~RobotInteraction(void);
  
  void decideActiveComponents(const std::string &group);
  void decideActiveEndEffectors(const std::string &group);
  void decideActiveVirtualJoints(const std::string &group);
  
  void clear(void);
  
  void addInteractiveMarkers(const InteractionHandlerPtr &handler, double marker_scale = 0.0);

  void publishInteractiveMarkers(void);
  void clearInteractiveMarkers(void);
  
  const std::vector<EndEffector>& getActiveEndEffectors(void) const
  {
    return active_eef_;
  }

  const std::vector<VirtualJoint>& getActiveVirtualJoints(void) const
  {
    return active_vj_;
  }
  
  static bool updateState(kinematic_state::KinematicState &state, const EndEffector &eef, const geometry_msgs::Pose &pose,
                          unsigned int attempts, double ik_timeout, const kinematic_state::StateValidityCallbackFn &validity_callback = kinematic_state::StateValidityCallbackFn());
  static bool updateState(kinematic_state::KinematicState &state, const EndEffector &eef, const geometry_msgs::Twist &twist,
                          const kinematic_state::StateValidityCallbackFn &validity_callback = kinematic_state::StateValidityCallbackFn(),
                          const kinematic_state::SecondaryTaskFn &st_callback = kinematic_state::SecondaryTaskFn());
  static bool updateState(kinematic_state::KinematicState &state, const VirtualJoint &vj, const geometry_msgs::Pose &pose);

private:
  
  // return the diameter of the sphere that certainly can enclose the AABB of the links in this group
  double computeGroupScale(const std::string &group);    
  void addEndEffectorMarkers(const InteractionHandlerPtr &handler, const RobotInteraction::EndEffector& eef, visualization_msgs::InteractiveMarker& im);
  void processInteractiveMarkerFeedback(const visualization_msgs::InteractiveMarkerFeedbackConstPtr& feedback);
  void processingThread(void);
  void clearInteractiveMarkersUnsafe(void);
  
  boost::scoped_ptr<boost::thread> processing_thread_;
  bool run_processing_thread_;

  boost::condition_variable new_feedback_condition_;
  std::map<std::string, visualization_msgs::InteractiveMarkerFeedbackConstPtr> feedback_map_;

  kinematic_model::KinematicModelConstPtr kmodel_;
  
  std::vector<EndEffector> active_eef_;
  std::vector<VirtualJoint> active_vj_;
  
  std::map<std::string, InteractionHandlerPtr> handlers_;
  std::map<std::string, std::size_t> shown_markers_;
  boost::mutex marker_access_lock_;

  interactive_markers::InteractiveMarkerServer *int_marker_server_;
};

typedef boost::shared_ptr<RobotInteraction> RobotInteractionPtr;
typedef boost::shared_ptr<const RobotInteraction> RobotInteractionConstPtr;

}

#endif<|MERGE_RESOLUTION|>--- conflicted
+++ resolved
@@ -178,13 +178,10 @@
   protected:
 
     bool transformFeedbackPose(const visualization_msgs::InteractiveMarkerFeedbackConstPtr &feedback, geometry_msgs::PoseStamped &tpose);
-<<<<<<< HEAD
+
     kinematic_state::KinematicStatePtr getUniqueStateAccess(void);
     void setStateToAccess(kinematic_state::KinematicStatePtr &state);
     
-=======
-
->>>>>>> 26a59bdc
     std::string name_;
     std::string planning_frame_;
     kinematic_state::KinematicStatePtr kstate_;
@@ -201,7 +198,6 @@
     
   private:
     
-    
     mutable boost::mutex state_lock_;
     mutable boost::condition_variable state_available_condition_;
     boost::mutex pose_map_lock_;
